--- conflicted
+++ resolved
@@ -542,21 +542,13 @@
     return (env->sr & SR_S) == 0 ? 1 : 0;
 }
 
-<<<<<<< HEAD
 bool m68k_cpu_tlb_fill(CPUState *cs, vaddr address, int size,
                        MMUAccessType access_type, int mmu_idx,
                        bool probe, uintptr_t retaddr);
-void m68k_cpu_unassigned_access(CPUState *cs, hwaddr addr,
-                                bool is_write, bool is_exec, int is_asi,
-                                unsigned size);
-=======
-int m68k_cpu_handle_mmu_fault(CPUState *cpu, vaddr address, int size, int rw,
-                              int mmu_idx);
 void m68k_cpu_transaction_failed(CPUState *cs, hwaddr physaddr, vaddr addr,
                                  unsigned size, MMUAccessType access_type,
                                  int mmu_idx, MemTxAttrs attrs,
                                  MemTxResult response, uintptr_t retaddr);
->>>>>>> 60d3d0cf
 
 #include "exec/cpu-all.h"
 
